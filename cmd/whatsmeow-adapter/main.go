package main

import (
	"context"
	"log"
	"os"
	"os/signal"
	"syscall"
	"time"

	amqpconsumer "your.org/provider-whatsmeow/internal/amqp"
	"your.org/provider-whatsmeow/internal/config"
	httpserver "your.org/provider-whatsmeow/internal/http"
	"your.org/provider-whatsmeow/internal/provider"
)

// main is the entrypoint for the WhatsMeow adapter.  It wires together the
// configuration loader, the WhatsApp client manager, the AMQP consumer and
// the HTTP API server.  All long‑running components are started
// concurrently and the application will shut down gracefully when an
// interrupt signal (SIGINT or SIGTERM) is received.
func main() {
	// Load configuration from environment variables.  If required values are
	// missing a sensible default is used instead.  See config.NewConfig
	// for details on each field.
	cfg := config.NewConfig()

	// Create a manager for WhatsApp clients.  The manager is responsible
	// for bootstrapping new sessions, keeping track of connected clients
	// and exposing helper functions used by the HTTP handlers and the
	// message consumer.
	var storage *provider.Storage
	if cfg.S3Endpoint != "" && cfg.S3Bucket != "" {
		s, err := provider.NewStorage(cfg.S3Endpoint, cfg.S3AccessKey, cfg.S3SecretKey, cfg.S3Bucket, cfg.S3Region, cfg.S3UseSSL, time.Hour)
		if err != nil {
			log.Fatalf("failed to initialise storage: %v", err)
		}
		storage = s
	}

	clientManager := provider.NewClientManager(cfg.SessionStore, cfg.WebhookBase, storage)

	// Ensure the exchange and durable queue exist so that publishers can
	// send messages even if the adapter is temporarily offline.
	if err := amqpconsumer.InitExchange(cfg); err != nil {
		log.Fatalf("failed to initialize AMQP exchange: %v", err)
	}
<<<<<<< HEAD
=======

	// Ensure the exchange and durable queue exist so that publishers can
	// send messages even if the adapter is temporarily offline.
	if err := amqpconsumer.InitExchange(cfg); err != nil {
		log.Fatalf("failed to initialize AMQP exchange: %v", err)
	}
>>>>>>> 7fb0f541

	// Initialize the AMQP consumer.  The consumer will connect to the
	// broker, bind the configured queue to the exchange and routing key and
	// then dispatch all incoming messages to the provider send function.
	consumer, err := amqpconsumer.NewConsumer(cfg, clientManager)
	if err != nil {
		log.Fatalf("failed to initialise AMQP consumer: %v", err)
	}

	// Spin up the HTTP server exposing health checks, QR code
	// retrieval and basic session lifecycle management.  The consumer is
	// passed into the server so it can report readiness.
	srv := httpserver.NewServer(cfg, clientManager, consumer)

	// The root context is cancelled on SIGINT or SIGTERM which signals
	// all subordinate goroutines to stop.  Each component listens for
	// context cancellation and cleans up its resources accordingly.
	ctx, cancel := context.WithCancel(context.Background())
	defer cancel()

	// Start the AMQP consumer in a separate goroutine.  If it returns
	// an error it will be logged.  The consumer blocks until the
	// context is cancelled.
	go func() {
		if err := consumer.Start(ctx); err != nil {
			log.Printf("AMQP consumer stopped: %v", err)
		}
	}()

	// Start the HTTP API server.  ListenAndServe blocks so it is
	// executed in its own goroutine.  If the server returns an error
	// before the context is cancelled it is logged.
	go func() {
		if err := srv.Start(); err != nil {
			// http.ErrServerClosed is expected when Shutdown is called
			// so only log unexpected errors.
			log.Printf("HTTP server stopped: %v", err)
		}
	}()

	// Wait for a termination signal and initiate a graceful shutdown.
	sig := make(chan os.Signal, 1)
	signal.Notify(sig, syscall.SIGINT, syscall.SIGTERM)
	<-sig
	log.Println("Shutting down…")

	// Cancel the root context which causes the consumer to exit.
	cancel()

	// Gracefully shut down the HTTP server.  A fresh context with a
	// timeout could be provided here to bound the shutdown period.
	if err := srv.Shutdown(context.Background()); err != nil {
		log.Printf("failed to shutdown HTTP server: %v", err)
	}
}<|MERGE_RESOLUTION|>--- conflicted
+++ resolved
@@ -45,15 +45,12 @@
 	if err := amqpconsumer.InitExchange(cfg); err != nil {
 		log.Fatalf("failed to initialize AMQP exchange: %v", err)
 	}
-<<<<<<< HEAD
-=======
 
 	// Ensure the exchange and durable queue exist so that publishers can
 	// send messages even if the adapter is temporarily offline.
 	if err := amqpconsumer.InitExchange(cfg); err != nil {
 		log.Fatalf("failed to initialize AMQP exchange: %v", err)
 	}
->>>>>>> 7fb0f541
 
 	// Initialize the AMQP consumer.  The consumer will connect to the
 	// broker, bind the configured queue to the exchange and routing key and
